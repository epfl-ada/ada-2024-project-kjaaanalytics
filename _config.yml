# Welcome to Jekyll!
#
# This config file is meant for settings that affect your whole blog, values
# which you are expected to set up once and rarely edit after that. If you find
# yourself editing this file very often, consider using Jekyll's data files
# feature for the data you need to update frequently.
#
# For technical reasons, this file is *NOT* reloaded automatically when you use
# 'bundle exec jekyll serve'. If you change this file, please restart the server process.
#
# If you need help with YAML syntax, here are some quick references for you:
# https://learn-the-web.algonquindesign.ca/topics/markdown-yaml-cheat-sheet/#yaml
# https://learnxinyminutes.com/docs/yaml/
#
# Site settings
# These are used to personalize your new site. If you look in the HTML files,
# you will see them accessed via {{ site.title }}, {{ site.email }}, and so on.
# You can create any custom variable you would like, and they will be accessible
# in the templates via {{ site.myvariable }}.

title: Bob's travel journey
email: your-email@example.com
description: >- # this means to ignore newlines until "baseurl:"
  Write an awesome description for your new site here. You can edit this
  line in _config.yml. It will appear in your document head meta (for
  Google search results) and in your feed.xml site description.
baseurl: "/" # the subpath of your site, e.g. /blog
url: "https://alex0021.github.io/kjaaanalytics-datastory" # the base hostname & protocol for your site, e.g. http://example.com
twitter_username: jekyllrb
github_username:  jekyll

# Build settings
theme: minima
<<<<<<< HEAD
plugins:
  - jekyll-feed
=======
>>>>>>> 3273388e

defaults:
  - scope:
      path: "assets/figures"
    values:
      figure: true

# Exclude from processing.
# The following items will not be processed, by default.
# Any item listed under the `exclude:` key here will be automatically added to
# the internal "default list".
#
# Excluded items can be processed by explicitly listing the directories or
# their entries' file path in the `include:` list.
#
# exclude:
#   - .sass-cache/
#   - .jekyll-cache/
#   - gemfiles/
#   - Gemfile
#   - Gemfile.lock
#   - node_modules/
#   - vendor/bundle/
#   - vendor/cache/
#   - vendor/gems/
#   - vendor/ruby/<|MERGE_RESOLUTION|>--- conflicted
+++ resolved
@@ -31,11 +31,6 @@
 
 # Build settings
 theme: minima
-<<<<<<< HEAD
-plugins:
-  - jekyll-feed
-=======
->>>>>>> 3273388e
 
 defaults:
   - scope:
