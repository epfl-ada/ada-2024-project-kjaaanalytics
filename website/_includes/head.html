--- conflicted
+++ resolved
@@ -2,12 +2,8 @@
   <meta charset="UTF-8">
   <meta name="viewport" content="width=device-width, initial-scale=1.0">
   <link rel="stylesheet" href="/assets/main.css">
-<<<<<<< HEAD
-</head>
-=======
 </head>
 
 <header>
   <h1> ADD COMMUTE ANIM !!!</h1>
-</header>
->>>>>>> eb610623
+</header>