--- conflicted
+++ resolved
@@ -21,43 +21,6 @@
     <section>
         <h2>Our Mission</h2>
         <p>Bob's Beer Journey is a project that aims to provide insights into the world of beers. We aim to provide a fun and interactive way to learn about different types of beers, their flavors, and the stories behind them. Join Bob as he travels the globe to discover the best beers and share his insights with you!</p>
-<<<<<<< HEAD
-    </section>
-    <section>
-        <a href="/semantic-analysis-1.html" style="font-family: Arial, sans-serif; color: #ffdeb8; display: block; font-size: 24pt; margin-bottom: 10px;">Semantic Analysis 1</a>
-        <a href="/semantic-analysis-2.html" style="font-family: Arial, sans-serif; color: #ffdeb8; display: block; font-size: 24pt; margin-bottom: 10px;">Semantic Analysis 2</a>
-        <a href="/semantic-analysis-3.html" style="font-family: Arial, sans-serif; color: #ffdeb8; display: block; font-size: 24pt; margin-bottom: 10px;">Semantic Analysis 3</a>
-        <a href="/semantic-analysis-4.html" style="font-family: Arial, sans-serif; color: #ffdeb8; display: block; font-size: 24pt; margin-bottom: 10px;">Semantic Analysis 4</a>
-    </section>
-    <section>
-        <h2>Meet the Team</h2>
-        <div class="team-container">
-            <div class="team-member">
-                <img src="../assets/images/team/alexaaaandre.jpg" alt="Alex">
-                <h3>Alex</h3>
-                <p>Beer Enthusiast</p>
-            </div>
-            <div class="team-member">
-                <img src="../assets/images/team/poopoofairy.jpg" alt="Julie">
-                <h3>Julie</h3>
-                <p>Beer Connoisseur</p>
-            </div>
-            <div class="team-member">
-                <img src="../assets/images/team/andrew.jpg" alt="Andrew">
-                <h3>Andrew</h3>
-                <p>Beer Expert</p>
-            </div>
-            <div class="team-member">
-                <img src="../assets/images/team/anomaly.jpg" alt="Amelie">
-                <h3>Amélie</h3>
-                <p>Beer Taster</p>
-            </div>
-            <div class="team-member">
-                <img src="../assets/images/team/kenza.jpg" alt="Kenza">
-                <h3>Kenza</h3>
-                <p>Beer Amateur</p>
-            </div>
-=======
     </section> 
 
     <span onclick="transitionToPage('/storyline/funfact-1')" class="start-btn">Let's go! </span>
@@ -72,7 +35,6 @@
             <div class="name">Alex</div>
             <div class="master-section"> Robotics </div>
             <div class="student-number">368443</div>
->>>>>>> eb610623
         </div>
         <div class="team-member">
             <div class="name">Andrew</div>
