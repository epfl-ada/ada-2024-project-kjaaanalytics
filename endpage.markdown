---
layout: conclusion
<<<<<<< HEAD
title: Conclusion - back to Satellite 🛰️
subtitle: ""
=======
title: Bob's Beer Journey Concludes
subtitle: Bob is now back at EPFL! Looking back on his trip, he reminisces about everything he discovered throughout his journey. 
>>>>>>> 0fcbcd82
permalink: /storyline/conclusion
previous: /storyline/climate-related-analysis
---
In England first, he learnt what vocabulary the real beer connoisseurs use to describe different beer style. Thanks to this new knowledge, he travelled to Belgium where he learnt about the seasonality of beer preferences. He discovered that some beers are all-around favorites in Belgium, regardless of the season! In Canada, he dove deep into the local culture by investigating the most polarizing beers. He concluded that many factors could influence whether a beer is loved by some and hated by others! This lead him to wondering if the climate could have an influence as well. He travelled to the USA, where this time, he is interested in the link between popular beers and climate. Thanks to the classification of each state in a *typical climate* using a clustering algorithm, he could unveil general trends.

<<<<<<< HEAD
WRITE CONCLUSION AND RECOMMENDATION FOR SATELITTE


<div style="align-self: center">
<img title="" alt="plot analysis 2" src="{{ '/assets/figures/switzerland_plot.svg' | relative_url}}">
</div>
=======
The time has now come for Bob to go home and share his insights with his favorite bar, *Satellite* of course! As he learned that it was important, he wants to recommend beer styles, that are in accordance with Lausanne’s climate. Doing a final analysis in the plane, he looks at Switzerland’s climate and classifies it using the American climate to assign each point to an existing cluster. By spotting Lausanne on the map, he checks the cluster label, and goes back to his notes to find the three best-rated beer styles in this *typical climate*. Get ready to discover his final recommendations!

<img title="" alt="plot analysis 2" src="{{ '/assets/figures/switzerland_plot.svg' | relative_url}}">
>>>>>>> 0fcbcd82
<|MERGE_RESOLUTION|>--- conflicted
+++ resolved
@@ -1,26 +1,13 @@
 ---
 layout: conclusion
-<<<<<<< HEAD
 title: Conclusion - back to Satellite 🛰️
 subtitle: ""
-=======
-title: Bob's Beer Journey Concludes
-subtitle: Bob is now back at EPFL! Looking back on his trip, he reminisces about everything he discovered throughout his journey. 
->>>>>>> 0fcbcd82
 permalink: /storyline/conclusion
 previous: /storyline/climate-related-analysis
 ---
 In England first, he learnt what vocabulary the real beer connoisseurs use to describe different beer style. Thanks to this new knowledge, he travelled to Belgium where he learnt about the seasonality of beer preferences. He discovered that some beers are all-around favorites in Belgium, regardless of the season! In Canada, he dove deep into the local culture by investigating the most polarizing beers. He concluded that many factors could influence whether a beer is loved by some and hated by others! This lead him to wondering if the climate could have an influence as well. He travelled to the USA, where this time, he is interested in the link between popular beers and climate. Thanks to the classification of each state in a *typical climate* using a clustering algorithm, he could unveil general trends.
 
-<<<<<<< HEAD
-WRITE CONCLUSION AND RECOMMENDATION FOR SATELITTE
-
-
-<div style="align-self: center">
-<img title="" alt="plot analysis 2" src="{{ '/assets/figures/switzerland_plot.svg' | relative_url}}">
-</div>
-=======
 The time has now come for Bob to go home and share his insights with his favorite bar, *Satellite* of course! As he learned that it was important, he wants to recommend beer styles, that are in accordance with Lausanne’s climate. Doing a final analysis in the plane, he looks at Switzerland’s climate and classifies it using the American climate to assign each point to an existing cluster. By spotting Lausanne on the map, he checks the cluster label, and goes back to his notes to find the three best-rated beer styles in this *typical climate*. Get ready to discover his final recommendations!
 
 <img title="" alt="plot analysis 2" src="{{ '/assets/figures/switzerland_plot.svg' | relative_url}}">
->>>>>>> 0fcbcd82
+</div>