<!DOCTYPE html>
<html lang="en">
<script src="{{ '/assets/scripts/transitions.js' | relative_url }}"></script>
<head>
    <meta charset="UTF-8">
    <meta name="viewport" content="width=device-width, initial-scale=1.0">
    <title>Bob's Beer Journey</title>
    <link rel="stylesheet" href="{{ '/assets/css/home_style.css' | relative_url }}">
</head>
<body>
    <header>
        <h1>Embark on Bob's Beer Journey</h1>
        <p>Discover the world of beers, flavors, and insights as Bob travels the globe!</p>
    </header>
<<<<<<< HEAD
    <span onclick="transitionToPage('/storyline/about')" class="start-btn">Start the Journey</span>
    <img src="../assets/images/asthetic/vw_van_home_clipart.png" alt="Bob's Magic Van">
=======
    {{}}
    <span onclick="transitionToPage('{{site.baseurl}}/storyline/about')" class="start-btn">Start the Journey</span>
    <img src="{{ '/assets/images/asthetic/vw_van_home_clipart.png' | relative_url }}" alt="Bob's Magic Van">
>>>>>>> 3273388e
    <footer>

    </footer>
</body>
</html><|MERGE_RESOLUTION|>--- conflicted
+++ resolved
@@ -12,14 +12,9 @@
         <h1>Embark on Bob's Beer Journey</h1>
         <p>Discover the world of beers, flavors, and insights as Bob travels the globe!</p>
     </header>
-<<<<<<< HEAD
-    <span onclick="transitionToPage('/storyline/about')" class="start-btn">Start the Journey</span>
-    <img src="../assets/images/asthetic/vw_van_home_clipart.png" alt="Bob's Magic Van">
-=======
     {{}}
     <span onclick="transitionToPage('{{site.baseurl}}/storyline/about')" class="start-btn">Start the Journey</span>
     <img src="{{ '/assets/images/asthetic/vw_van_home_clipart.png' | relative_url }}" alt="Bob's Magic Van">
->>>>>>> 3273388e
     <footer>
 
     </footer>
